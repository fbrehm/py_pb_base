--- conflicted
+++ resolved
@@ -1,4 +1,27 @@
-<<<<<<< HEAD
+profitbricks-python-base (0.5.4-2) wheezy; urgency=low
+
+  * Build for wheezy
+
+ -- Frank Brehm <frank.brehm@profitbricks.com>  Mon, 31 Mar 2014 11:35:53 +0200
+
+profitbricks-python-base (0.5.4-1) stable; urgency=low
+
+  * Bugfix fir Python3 in setup.py
+
+ -- Frank Brehm <frank.brehm@profitbricks.com>  Mon, 31 Mar 2014 11:33:12 +0200
+
+profitbricks-python-base (0.5.3-1) wheezy; urgency=low
+
+  * Build for wheezy
+
+ -- Frank Brehm <frank.brehm@profitbricks.com>  Mon, 31 Mar 2014 10:00:56 +0200
+
+profitbricks-python-base (0.5.3-1) stable; urgency=low
+
+  * Completed german translation
+
+ -- Frank Brehm <frank.brehm@profitbricks.com>  Mon, 31 Mar 2014 09:56:36 +0200
+
 profitbricks-python-base (0.5.2-2) stable; urgency=low
 
   * Created new Debian package profitbricks-python-base-nls for the i18n
@@ -6,31 +29,6 @@
     profitbricks-python3-base to this package
 
  -- Frank Brehm <frank.brehm@profitbricks.com>  Tue, 22 Apr 2014 11:41:29 +0200
-=======
-profitbricks-python-base (0.5.4-2) wheezy; urgency=low
-
-  * Build for wheezy
-
- -- Frank Brehm <frank.brehm@profitbricks.com>  Mon, 31 Mar 2014 11:35:53 +0200
-
-profitbricks-python-base (0.5.4-1) stable; urgency=low
-
-  * Bugfix fir Python3 in setup.py
-
- -- Frank Brehm <frank.brehm@profitbricks.com>  Mon, 31 Mar 2014 11:33:12 +0200
-
-profitbricks-python-base (0.5.3-1) wheezy; urgency=low
-
-  * Build for wheezy
-
- -- Frank Brehm <frank.brehm@profitbricks.com>  Mon, 31 Mar 2014 10:00:56 +0200
-
-profitbricks-python-base (0.5.3-1) stable; urgency=low
-
-  * Completed german translation
-
- -- Frank Brehm <frank.brehm@profitbricks.com>  Mon, 31 Mar 2014 09:56:36 +0200
->>>>>>> e8589dc0
 
 profitbricks-python-base (0.5.2-1) stable; urgency=low
 
