--- conflicted
+++ resolved
@@ -1,39 +1,37 @@
-<<<<<<< HEAD
+profitbricks-python-base (0.3.7-1) unstable; urgency=low
+
+  * Version bump
+  * Autodetection of colorable terminal
+
+ -- Frank Brehm <frank.brehm@profitbricks.com>  Fri, 09 Nov 2012 10:19:59 +0100
+
+profitbricks-python-base (0.3.6-3) unstable; urgency=low
+
+  * Version bump
+  * Declared for unstable
+
+ -- Frank Brehm <frank.brehm@profitbricks.com>  Fri, 02 Nov 2012 12:24:37 +0100
+
+profitbricks-python-base (0.3.6-2) stable; urgency=low
+
+  * Version bump
+  * Declared for stable
+
+ -- Frank Brehm <frank.brehm@profitbricks.com>  Fri, 02 Nov 2012 12:23:10 +0100
+
+profitbricks-python-base (0.3.6-1) unstable; urgency=low
+
+  * Version bump
+  * renamed write_file_content() in write_file() in pb_base/handler.py
+
+ -- root <root@debian>  Fri, 02 Nov 2012 11:30:50 +0100
+
 profitbricks-python-base (0.3.5-1) unstable; urgency=low
 
   * Version bump
-  * Autodetection of colorable terminal
-
- -- Frank Brehm <frank.brehm@profitbricks.com>  Fri, 09 Nov 2012 10:19:59 +0100
-=======
-profitbricks-python-base (0.3.6-3) unstable; urgency=low
-
-  * Version bump
-  * Declared for unstable
-
- -- Frank Brehm <frank.brehm@profitbricks.com>  Fri, 02 Nov 2012 12:24:37 +0100
-
-profitbricks-python-base (0.3.6-2) stable; urgency=low
-
-  * Version bump
-  * Declared for stable
-
- -- Frank Brehm <frank.brehm@profitbricks.com>  Fri, 02 Nov 2012 12:23:10 +0100
-
-profitbricks-python-base (0.3.6-1) unstable; urgency=low
-
-  * Version bump
-  * renamed write_file_content() in write_file() in pb_base/handler.py
-
- -- root <root@debian>  Fri, 02 Nov 2012 11:30:50 +0100
-
-profitbricks-python-base (0.3.5-1) unstable; urgency=low
-
-  * Version bump
   * Bugfixing in pb_base/handler.py
 
  -- root <root@debian>  Fri, 02 Nov 2012 11:02:49 +0100
->>>>>>> 82fbc1c4
 
 profitbricks-python-base (0.3.4-2) unstable; urgency=low
 
