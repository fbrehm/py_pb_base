<<<<<<< HEAD
pb-base (0.6.2) all; urgency=medium

  * Bugfix in generation of environment prefix in pb_base/app.py
  * Switched tests to unittest2
  * Added build dependency to python-unittest2 in debian/control

 -- Frank Brehm <frank.brehm@profitbricks.com>  Mon, 22 Dec 2014 11:40:31 +0100
=======
pb-base (0.6.1) trusty utopic; urgency=medium

  * No-change rebuild for Ubuntu 

 -- Marcelo Grebois <marcelo.grebois@profitbricks.com>  Mon, 22 Dec 2014 11:38:43 +0100
>>>>>>> 9891f2fc

pb-base (0.6.1) all; urgency=medium

  * Update homepage and Vcs URL to point to GitLab
  * Bump Standards-Version to 3.9.6
  * Switch to dpkg-source 3.0 (native) format
  * Run generate-manpages.sh with "set -e" to catch failures
  * Build depend on help2man for man page creation

 -- Benjamin Drung <benjamin.drung@profitbricks.com>  Wed, 10 Dec 2014 12:59:48 +0100

pb-base (0.6.0-1) squeeze wheezy jessie; urgency=low

  * Version bump
  * Applied PEP8 rules to all Python scripts.
  * Added generation of manpages
  * Defined new binary Debian package 'pb-base' containing all exeutable
    scripts in bin/* and removed them in binary package 'python-pb-
    base'.

 -- Frank Brehm <frank.brehm@profitbricks.com>  Mon, 03 Nov 2014 15:55:21 +0100

pb-base (0.5.6-1) wheezy; urgency=low

  * Bugfing and updating in pb_base/pidfile_app.py because of
    evaluating configuration

 -- Frank Brehm <frank.brehm@profitbricks.com>  Sat, 28 Jun 2014 08:07:27 +0200

pb-base (0.5.5-1) wheezy; urgency=low

  * Rewritten functions to_unicode_or_bust() and to_utf8_or_bust() in
    pb_base/common.py
  * Added function to_str_or_bust() in pb_base/common.py
  * Added unittests for these functions in test/test_common.py
  * Used to_str_or_bust() in pb_base/daemon.py and
    pb_base/pidfile_app.py

 -- Frank Brehm <frank.brehm@profitbricks.com>  Tue, 24 Jun 2014 19:17:52 +0200

pb-base (0.5.4-5) wheezy; urgency=medium

  * Disable DH_VERBOSE.
  * Simplify debian/rules.
  * Rename source package to pb-base.
  * Rename profitbricks-python-logging to python-pb-logging.
  * Build depend on python-all.
  * Fix debian-changelog-file-contains-invalid-email-address.
  * Rename profitbricks-python-base to python-pb-base.
  * Bump Standard-Version to 3.9.5 (no changes required).
  * Add Homepage field pointing to gitweb.
  * Drop unused python-support from dependencies.
  * Remove essential coreutil and sed packages from dependencies.
  * Fix dependencies of python3-pb-base.

 -- Benjamin Drung <benjamin.drung@profitbricks.com>  Mon, 12 May 2014 14:45:04 +0200

profitbricks-python-base (0.5.4-4) wheezy; urgency=low

  * Build for wheezy

 -- Frank Brehm <frank.brehm@profitbricks.com>  Tue, 22 Apr 2014 11:52:23 +0200

profitbricks-python-base (0.5.4-3) stable; urgency=low

  * Merged changes from develop for package profitbricks-python-base-nls
    into master

 -- Frank Brehm <frank.brehm@profitbricks.com>  Tue, 22 Apr 2014 11:50:36 +0200

profitbricks-python-base (0.5.4-2) wheezy; urgency=low

  * Build for wheezy

 -- Frank Brehm <frank.brehm@profitbricks.com>  Mon, 31 Mar 2014 11:35:53 +0200

profitbricks-python-base (0.5.4-1) stable; urgency=low

  * Bugfix fir Python3 in setup.py

 -- Frank Brehm <frank.brehm@profitbricks.com>  Mon, 31 Mar 2014 11:33:12 +0200

profitbricks-python-base (0.5.3-1) wheezy; urgency=low

  * Build for wheezy

 -- Frank Brehm <frank.brehm@profitbricks.com>  Mon, 31 Mar 2014 10:00:56 +0200

profitbricks-python-base (0.5.3-1) stable; urgency=low

  * Completed german translation

 -- Frank Brehm <frank.brehm@profitbricks.com>  Mon, 31 Mar 2014 09:56:36 +0200

profitbricks-python-base (0.5.2-2) stable; urgency=low

  * Created new Debian package profitbricks-python-base-nls for the i18n
    files and depended packages profitbricks-python-base and
    profitbricks-python3-base to this package

 -- Frank Brehm <frank.brehm@profitbricks.com>  Tue, 22 Apr 2014 11:41:29 +0200

profitbricks-python-base (0.5.2-1) stable; urgency=low

  * Bugfixing in pb_base/socket_obj/tcp.py

 -- Frank Brehm <frank.brehm@profitbricks.com>  Thu, 20 Mar 2014 15:55:31 +0100

profitbricks-python-base (0.5.1-2) wheezy; urgency=low

  * Build for Wheezy

 -- Frank Brehm <frank.brehm@profitbricks.com>  Thu, 20 Mar 2014 15:24:59 +0100

profitbricks-python-base (0.5.1-2) stable; urgency=low

  * Declared for stable
  * Released version 0.5.1-2 in master branch

 -- Frank Brehm <frank.brehm@profitbricks.com>  Thu, 20 Mar 2014 15:20:41 +0100

profitbricks-python-base (0.5.1-1) unstable; urgency=low

  * Version bump
  * Declared for unstable
  * Added pb_base/socket_obj/tcp.py
  * Some modifications on socket objects
  * Added pb-base.ebuild

 -- Frank Brehm <frank.brehm@profitbricks.com>  Thu, 20 Mar 2014 15:12:02 +0100

profitbricks-python-base (0.5.0-2) stable; urgency=low

  * Declared for stable

 -- Frank Brehm <frank.brehm@profitbricks.com>  Thu, 12 Sep 2013 13:36:15 +0200

profitbricks-python-base (0.5.0-1) unstable; urgency=low

  * Declared for unstable
  * Added bin/crc64 and pb_base/crc64_app.py for a crc64 application
  * Updated i18n stuff

 -- Frank Brehm <frank.brehm@profitbricks.com>  Thu, 12 Sep 2013 13:32:10 +0200

profitbricks-python-base (0.4.11-1) stable; urgency=low

  * Refactored human2mbytes(), bytes2human() and to_bool() in
    pb_base/common.py to use l10n informations and methods.
  * Written test/test_common.py for unittests on pb_base/common.py

 -- Frank Brehm <frank.brehm@profitbricks.com>  Mon, 01 Jul 2013 13:53:50 +0200

profitbricks-python-base (0.4.10-2) stable; urgency=low

  * Declared for stable

 -- Frank Brehm <frank.brehm@profitbricks.com>  Wed, 05 Jun 2013 12:12:12 +0200

profitbricks-python-base (0.4.10-1) unstable; urgency=low

  * Declared for unstable
  * Added function terminal_can_colors() to pb_base/common.py
  * Added script bin/term-can-colors and added it as a script in
    setup.py

 -- Frank Brehm <frank.brehm@profitbricks.com>  Wed, 05 Jun 2013 11:57:24 +0200

profitbricks-python-base (0.4.9-1) stable; urgency=low

  * Declared for stable

 -- Frank Brehm <frank.brehm@profitbricks.com>  Tue, 14 May 2013 12:00:53 +0200

profitbricks-python-base (0.4.8-1) unstable; urgency=low

  * Added xtract-xlate-msgs.sh

 -- Developer <so@profitbricks.com>  Sun, 14 Apr 2013 22:27:18 +0200

profitbricks-python-base (0.4.7-1) unstable; urgency=low

  * New methods dump_data() and dump_zeroes() for BaseHandler in
    pb_base/handler/__init__.py
  * Updated po/py_pb_base.pot and po/py_pb_base.de.po

 -- Frank Brehm <frank.brehm@profitbricks.com>  Thu, 11 Apr 2013 23:59:28 +0200

profitbricks-python-base (0.4.6-1) unstable; urgency=low

  * Declared for unstable
  * Separated display of default configuration in a seperated method
    show_default_config() in pb_base/cfg_app.py

 -- Frank Brehm <frank@brehm-online.com>  Sun, 07 Apr 2013 18:25:11 +0200

profitbricks-python-base (0.4.5-1) stable; urgency=low

  * Added CouldntOccupyLockfileError class (including necessary
    translations) into pb_base/errors.py and integrated it in
    pb_base/handler/lock.py
  * Redesigned test/test_lock.py

 -- Frank Brehm <frank.brehm@profitbricks.com>  Mon, 18 Mar 2013 18:15:23 +0100

profitbricks-python-base (0.4.4-1) stable; urgency=low

  * Declared for stable

 -- Frank Brehm <frank.brehm@profitbricks.com>  Thu, 28 Feb 2013 13:15:17 +0100

profitbricks-python-base (0.4.3-1) unstable; urgency=low

  * Version bump

 -- Frank Brehm <frank.brehm@profitbricks.com>  Wed, 13 Feb 2013 15:58:29 +0100

profitbricks-python-base (0.4.2-2) unstable; urgency=low

  * Senseless version bump

 -- Frank Brehm <frank.brehm@profitbricks.com>  Tue, 12 Feb 2013 12:01:23 +0100

profitbricks-python-base (0.4.2-1) unstable; urgency=low

  * Version bump
  * Bugfixing

 -- Frank Brehm <frank.brehm@profitbricks.com>  Tue, 12 Feb 2013 10:33:13 +0000

profitbricks-python-base (0.4.1-1) unstable; urgency=low

  * Version bump
  * Replaced sys.exit() by a self written method exit() of the
    PbApplication object to make unittests possible

 -- Frank Brehm <frank.brehm@profitbricks.com>  Tue, 12 Feb 2013 11:15:58 +0100

profitbricks-python-base (0.4.0-1) unstable; urgency=low

  * Version bump
  * Declared for unstable

 -- Frank Brehm <frank.brehm@profitbricks.com>  Mon, 11 Feb 2013 16:14:58 +0100

profitbricks-python-base (0.3.22-1) stable; urgency=low

  * Version bump
  * Declared for stable

 -- Frank Brehm <frank.brehm@profitbricks.com>  Mon, 11 Feb 2013 16:10:32 +0100

profitbricks-python-base (0.3.21-1) unstable; urgency=low

  * Version bump
  * Added parameter short to all as_dict() methods
  * Bugfixing

 -- Frank Brehm <frank.brehm@profitbricks.com>  Mon, 11 Feb 2013 15:00:03 +0100

profitbricks-python-base (0.3.20-1) unstable; urgency=low

  * Version bump
  * Created PbLock object in pb_base/handler/lock.py

 -- Frank Brehm <frank.brehm@profitbricks.com>  Mon, 21 Jan 2013 19:25:24 +0100

profitbricks-python-base (0.3.19-2) unstable; urgency=low

  * Version bump
  * Bugfix in increase-version.sh

 -- Frank Brehm <frank.brehm@profitbricks.com>  Fri, 18 Jan 2013 18:28:13 +0100

profitbricks-python-base (0.3.19-1) unstable; urgency=low

  * Version bump
  * Bugfixing and additional unittests for pb_base.handler.lock

 -- Frank Brehm <frank.brehm@profitbricks.com>  Fri, 18 Jan 2013 18:21:48 +0100

profitbricks-python-base (0.3.18-1) unstable; urgency=low

  * Version bump
  * Added pb_base/handler/lock.py for handling lockfiles

 -- Developer <so@profitbricks.com>  Fri, 18 Jan 2013 16:42:37 +0000

profitbricks-python-base (0.3.17-1) unstable; urgency=low

  * Version bump
  * two new properties forthe application object

 -- Frank Brehm <frank.brehm@profitbricks.com>  Thu, 17 Jan 2013 16:42:49 +0100

profitbricks-python-base (0.3.16-2) unstable; urgency=low

  * Version bump
  * Added translations for the argparse module

 -- Frank Brehm <frank.brehm@profitbricks.com>  Thu, 17 Jan 2013 16:07:26 +0100

profitbricks-python-base (0.3.16-1) unstable; urgency=low

  * Version bump
  * Completed translation into german

 -- Frank Brehm <frank.brehm@profitbricks.com>  Thu, 17 Jan 2013 13:18:46 +0100

profitbricks-python-base (0.3.15-1) unstable; urgency=low

  * Version bump
  * Translated some more modules

 -- Frank Brehm <frank.brehm@profitbricks.com>  Wed, 16 Jan 2013 19:37:15 +0100

profitbricks-python-base (0.3.14-1) unstable; urgency=low

  * Version bump
  * Bugfixing

 -- Frank Brehm <frank.brehm@profitbricks.com>  Tue, 15 Jan 2013 14:28:25 +0100

profitbricks-python-base (0.3.13-1) unstable; urgency=low

  * Version bump
  * Moved translation object into a seperate module
  * Translation of messages in pb_base/app.py and pb_base/cfg_app.py

 -- Frank Brehm <frank.brehm@profitbricks.com>  Tue, 15 Jan 2013 12:57:05 +0100

profitbricks-python-base (0.3.12-2) unstable; urgency=low

  * Version bump
  * Added i18n to debian/rules

 -- Frank Brehm <frank.brehm@profitbricks.com>  Mon, 14 Jan 2013 18:58:05 +0100

profitbricks-python-base (0.3.12-1) unstable; urgency=low

  * Version bump
  * Started with internationalisation

 -- Frank Brehm <frank.brehm@profitbricks.com>  Mon, 14 Jan 2013 18:22:15 +0100

profitbricks-python-base (0.3.11-1) unstable; urgency=low

  * Version bump
  * Added some as_dict() methods

 -- Frank Brehm <frank.brehm@profitbricks.com>  Tue, 20 Nov 2012 12:21:57 +0100

profitbricks-python-base (0.3.10-9) unstable; urgency=low

  * Version bump

 -- Frank Brehm <frank.brehm@profitbricks.com>  Mon, 19 Nov 2012 17:02:26 +0100

profitbricks-python-base (0.3.10-8) unstable; urgency=low

  * Version bump
  * Minor changes in pb_base/object.py

 -- Frank Brehm <frank.brehm@profitbricks.com>  Thu, 15 Nov 2012 15:50:39 +0100

profitbricks-python-base (0.3.10-7) unstable; urgency=low

  * Version bump
  * Declared for unstable

 -- Frank Brehm <frank.brehm@profitbricks.com>  Wed, 14 Nov 2012 09:53:19 +0100

profitbricks-python-base (0.3.10-6) stable; urgency=low

  * Version bump
  * Declared for stable

 -- Frank Brehm <frank.brehm@profitbricks.com>  Wed, 14 Nov 2012 09:20:31 +0100

profitbricks-python-base (0.3.10-5) unstable; urgency=low

  * Version bump
  * Bugfix in setup.py

 -- Frank Brehm <frank.brehm@profitbricks.com>  Tue, 13 Nov 2012 18:55:24 +0100

profitbricks-python-base (0.3.10-4) unstable; urgency=low

  * Version bump
  * Declared for unstable

 -- Frank Brehm <frank.brehm@profitbricks.com>  Tue, 13 Nov 2012 18:27:09 +0100

profitbricks-python-base (0.3.10-3) stable; urgency=low

  * Version bump
  * Declared for stable

 -- Frank Brehm <frank.brehm@profitbricks.com>  Tue, 13 Nov 2012 18:25:37 +0100

profitbricks-python-base (0.3.10-2) unstable; urgency=low

  * Version bump
  * Updated dependencies in debian/control

 -- Frank Brehm <frank.brehm@profitbricks.com>  Tue, 13 Nov 2012 10:17:54 +0100

profitbricks-python-base (0.3.10-1) unstable; urgency=low

  * Version bump

 -- Frank Brehm <frank.brehm@profitbricks.com>  Mon, 12 Nov 2012 17:35:27 +0100

profitbricks-python-base (0.3.9-1) unstable; urgency=low

  * Version bump
  * Renamed pb_base/handler.py -> pb_base/handler/__init__.py, added
    pb_base/handler/df.py

 -- Frank Brehm <frank.brehm@profitbricks.com>  Mon, 12 Nov 2012 11:29:47 +0100

profitbricks-python-base (0.3.8-2) unstable; urgency=low

  * Version bump
  * Minor changes in handling --version

 -- Frank Brehm <frank.brehm@profitbricks.com>  Fri, 09 Nov 2012 15:40:07 +0100

profitbricks-python-base (0.3.8-1) unstable; urgency=low

  * Version bump
  * Declared for unstable

 -- Frank Brehm <frank.brehm@profitbricks.com>  Fri, 09 Nov 2012 10:27:41 +0100

profitbricks-python-base (0.3.7-2) stable; urgency=low

  * Version bump
  * Declared for stable

 -- Frank Brehm <frank.brehm@profitbricks.com>  Fri, 09 Nov 2012 10:26:17 +0100

profitbricks-python-base (0.3.7-1) unstable; urgency=low

  * Version bump
  * Autodetection of colorable terminal

 -- Frank Brehm <frank.brehm@profitbricks.com>  Fri, 09 Nov 2012 10:19:59 +0100

profitbricks-python-base (0.3.6-3) unstable; urgency=low

  * Version bump
  * Declared for unstable

 -- Frank Brehm <frank.brehm@profitbricks.com>  Fri, 02 Nov 2012 12:24:37 +0100

profitbricks-python-base (0.3.6-2) stable; urgency=low

  * Version bump
  * Declared for stable

 -- Frank Brehm <frank.brehm@profitbricks.com>  Fri, 02 Nov 2012 12:23:10 +0100

profitbricks-python-base (0.3.6-1) unstable; urgency=low

  * Version bump
  * renamed write_file_content() in write_file() in pb_base/handler.py

 -- Frank Brehm <frank.brehm@profitbricks.com>  Fri, 02 Nov 2012 11:30:50 +0100

profitbricks-python-base (0.3.5-1) unstable; urgency=low

  * Version bump
  * Bugfixing in pb_base/handler.py

 -- Frank Brehm <frank.brehm@profitbricks.com>  Fri, 02 Nov 2012 11:02:49 +0100

profitbricks-python-base (0.3.4-2) unstable; urgency=low

  * Version bump

 -- Frank Brehm <frank.brehm@profitbricks.com>  Thu, 01 Nov 2012 19:27:05 +0100

profitbricks-python-base (0.3.4-1) unstable; urgency=low

  * Version bump
  * Added pb_base/handler.py

 -- Frank Brehm <frank.brehm@profitbricks.com>  Thu, 01 Nov 2012 19:17:32 +0100

profitbricks-python-base (0.3.3-3) unstable; urgency=low

  * Version bump
  * Declared for unstable

 -- Frank Brehm <frank.brehm@profitbricks.com>  Thu, 01 Nov 2012 17:55:04 +0100

profitbricks-python-base (0.3.3-2) stable; urgency=low

  * Version bump
  * Declared for stable

 -- Frank Brehm <frank.brehm@profitbricks.com>  Thu, 01 Nov 2012 17:54:02 +0100

profitbricks-python-base (0.3.3-1) unstable; urgency=low

  * Version bump

 -- Frank Brehm <frank.brehm@profitbricks.com>  Thu, 01 Nov 2012 17:52:15 +0100

profitbricks-python-base (0.3.2-3) unstable; urgency=low

  * Version bump
  * Declared for unstable

 -- Frank Brehm <frank.brehm@profitbricks.com>  Thu, 01 Nov 2012 17:38:52 +0100

profitbricks-python-base (0.3.2-2) stable; urgency=low

  * Version bump
  * Declared for stable

 -- Frank Brehm <frank.brehm@profitbricks.com>  Thu, 01 Nov 2012 17:18:29 +0100

profitbricks-python-base (0.3.2-1) unstable; urgency=low

  * Changes in opening error log on daemonisation

 -- Frank Brehm <frank.brehm@profitbricks.com>  Thu, 01 Nov 2012 12:05:46 +0100

profitbricks-python-base (0.3.1-1) unstable; urgency=low

  * Version bump

 -- Frank Brehm <frank.brehm@profitbricks.com>  Wed, 31 Oct 2012 18:38:52 +0100

profitbricks-python-base (0.3.0-3) unstable; urgency=low

  * Version bump
  * Declared for unstable

 -- Frank Brehm <frank.brehm@profitbricks.com>  Wed, 31 Oct 2012 12:52:01 +0100

profitbricks-python-base (0.3.0-2) stable; urgency=low

  * Version bump
  * Declared for stable

 -- Frank Brehm <frank.brehm@profitbricks.com>  Wed, 31 Oct 2012 12:49:58 +0100

profitbricks-python-base (0.3.0-1) unstable; urgency=low

  * Version bump
  * Added pb_base/fork_daemon.py and made it usable

 -- Frank Brehm <frank.brehm@profitbricks.com>  Wed, 31 Oct 2012 12:46:45 +0100

profitbricks-python-base (0.2.2-1) unstable; urgency=low

  * Version bump
  * Made some paths relative to base_dir

 -- Frank Brehm <frank.brehm@profitbricks.com>  Tue, 30 Oct 2012 17:57:20 +0100

profitbricks-python-base (0.2.1-1) unstable; urgency=low

  * Version bump
  * New property 'need_config_file' to all configured application
    objects

 -- Frank Brehm <frank.brehm@profitbricks.com>  Tue, 30 Oct 2012 16:50:50 +0100

profitbricks-python-base (0.2.0-1) unstable; urgency=low

  * Version bump
  * Added socket handling stuff

 -- Frank Brehm <frank.brehm@profitbricks.com>  Tue, 30 Oct 2012 15:08:51 +0100

profitbricks-python-base (0.1.19-1) unstable; urgency=low

  * Version bump

 -- Frank Brehm <frank.brehm@profitbricks.com>  Tue, 30 Oct 2012 14:07:35 +0100

profitbricks-python-base (0.1.18-1) unstable; urgency=low

  * Version bump

 -- Frank Brehm <frank.brehm@profitbricks.com>  Mon, 29 Oct 2012 20:06:32 +0100

profitbricks-python-base (0.1.17-1) unstable; urgency=low

  * Version bump

 -- Frank Brehm <frank.brehm@profitbricks.com>  Mon, 29 Oct 2012 16:11:22 +0100

profitbricks-python-base (0.1.16-1) unstable; urgency=low

  * Version bump
  * Created and integrated pb_base/validator.py for self defined config
    validation checks

 -- Frank Brehm <frank.brehm@profitbricks.com>  Fri, 26 Oct 2012 15:50:46 +0200

profitbricks-python-base (0.1.15-1) unstable; urgency=low

  * Version bump
  * Extended configuration of pb_base/daemon.py

 -- Frank Brehm <frank.brehm@profitbricks.com>  Fri, 26 Oct 2012 13:03:57 +0200

profitbricks-python-base (0.1.14-2) unstable; urgency=low

  * Version bump

 -- Frank Brehm <frank.brehm@profitbricks.com>  Thu, 25 Oct 2012 19:09:47 +0200

profitbricks-python-base (0.1.14-1) unstable; urgency=low

  * Version bump

 -- Frank Brehm <frank.brehm@profitbricks.com>  Thu, 25 Oct 2012 16:57:45 +0200

profitbricks-python-base (0.1.13-1) unstable; urgency=low

  * Version bump
  * Declared for unstable

 -- Frank Brehm <frank.brehm@profitbricks.com>  Thu, 25 Oct 2012 16:26:02 +0200

profitbricks-python-base (0.1.12-2) stable; urgency=low

  * Version bump
  * Declared for stable

 -- Frank Brehm <frank.brehm@profitbricks.com>  Thu, 18 Oct 2012 16:28:15 +0200

profitbricks-python-base (0.1.12-1) unstable; urgency=low

  * Version bump
  * Substituted triple single quotes by triple double quotes.
  * Substituted @apply decorator by @property decorator

 -- Frank Brehm <frank.brehm@profitbricks.com>  Thu, 18 Oct 2012 16:27:16 +0200

profitbricks-python-base (0.1.11-1) unstable; urgency=low

  * Version bump
  * Declared for unstable

 -- Frank Brehm <frank.brehm@profitbricks.com>  Wed, 17 Oct 2012 12:52:12 +0200

profitbricks-python-base (0.1.10-2) stable; urgency=low

  * Version bump
  * Declared for stable

 -- Frank Brehm <frank.brehm@profitbricks.com>  Wed, 17 Oct 2012 12:50:25 +0200

profitbricks-python-base (0.1.10-1) unstable; urgency=low

  * Version bump

 -- Frank Brehm <frank.brehm@profitbricks.com>  Wed, 17 Oct 2012 12:47:44 +0200

profitbricks-python-base (0.1.9-1) unstable; urgency=low

  * Version bump

 -- Frank Brehm <frank.brehm@profitbricks.com>  Mon, 15 Oct 2012 15:24:38 +0200

profitbricks-python-base (0.1.8-1) unstable; urgency=low

  * Version bump
  * Added a comandline parameter and a method to print out the default
    configuration

 -- Frank Brehm <frank.brehm@profitbricks.com>  Mon, 15 Oct 2012 11:16:51 +0200

profitbricks-python-base (0.1.7-1) unstable; urgency=low

  * Version bump
  * Added reading of configuration files and their validation to
    pb_base/cfg_app.py

 -- Frank Brehm <frank.brehm@profitbricks.com>  Fri, 12 Oct 2012 17:09:13 +0200

profitbricks-python-base (0.1.6-1) unstable; urgency=low

  * Version bump
  * Reading and basic performing of environment variables by the
    base application object

 -- Frank Brehm <frank.brehm@profitbricks.com>  Fri, 12 Oct 2012 11:29:42 +0200

profitbricks-python-base (0.1.5-2) unstable; urgency=low

  * Version bump

 -- Frank Brehm <frank.brehm@profitbricks.com>  Thu, 11 Oct 2012 18:17:12 +0200

profitbricks-python-base (0.1.5-1) unstable; urgency=low

  * Version bump

 -- Frank Brehm <frank.brehm@profitbricks.com>  Thu, 11 Oct 2012 18:12:47 +0200

profitbricks-python-base (0.1.4-1) unstable; urgency=low

  * Version bump

 -- Frank Brehm <frank.brehm@profitbricks.com>  Thu, 11 Oct 2012 14:52:41 +0200

profitbricks-python-base (0.1.3-1) unstable; urgency=low

  * Version bump
  * Declared for unstable

 -- Frank Brehm <frank.brehm@profitbricks.com>  Wed, 10 Oct 2012 16:18:39 +0200

profitbricks-python-base (0.1.2-4) stable; urgency=low

  * Version bump
  * Added Debian build dependency to ghostscript

 -- Frank Brehm <frank.brehm@profitbricks.com>  Wed, 10 Oct 2012 16:12:03 +0200

profitbricks-python-base (0.1.2-3) stable; urgency=low

  * Version bump
  * Declared for stable

 -- Frank Brehm <frank.brehm@profitbricks.com>  Wed, 10 Oct 2012 15:54:40 +0200

profitbricks-python-base (0.1.2-2) unstable; urgency=low

  * Version bump
  * Declared for unstable

 -- Frank Brehm <frank.brehm@profitbricks.com>  Wed, 10 Oct 2012 15:52:39 +0200

profitbricks-python-base (0.1.2-1) stable; urgency=low

  * Version bump
  * Added Debian build dependency to ghostscript

 -- Frank Brehm <frank.brehm@profitbricks.com>  Wed, 10 Oct 2012 16:08:43 +0200

profitbricks-python-base (0.1.1-2) stable; urgency=low

  * Version bump
  * Declared for stable

 -- Frank Brehm <frank.brehm@profitbricks.com>  Wed, 10 Oct 2012 15:13:21 +0200

profitbricks-python-base (0.1.1-1) unstable; urgency=low

  * Initial

 -- Frank Brehm <frank.brehm@profitbricks.com>  Wed, 10 Oct 2012 11:50:03 +0200<|MERGE_RESOLUTION|>--- conflicted
+++ resolved
@@ -1,4 +1,3 @@
-<<<<<<< HEAD
 pb-base (0.6.2) all; urgency=medium
 
   * Bugfix in generation of environment prefix in pb_base/app.py
@@ -6,13 +5,12 @@
   * Added build dependency to python-unittest2 in debian/control
 
  -- Frank Brehm <frank.brehm@profitbricks.com>  Mon, 22 Dec 2014 11:40:31 +0100
-=======
+
 pb-base (0.6.1) trusty utopic; urgency=medium
 
   * No-change rebuild for Ubuntu 
 
  -- Marcelo Grebois <marcelo.grebois@profitbricks.com>  Mon, 22 Dec 2014 11:38:43 +0100
->>>>>>> 9891f2fc
 
 pb-base (0.6.1) all; urgency=medium
 
