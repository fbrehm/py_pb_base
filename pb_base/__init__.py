#!/usr/bin/python
# -*- coding: utf-8 -*-
"""
@author: Frank Brehm
@contact: frank.brehm@profitbricks.com
@copyright: (c) 2010 - 2012 by Frank Brehm, Berlin
@summary: All modules for Python base object and error classes
"""

__author__ = 'Frank Brehm <frank.brehm@profitbricks.com>'
__copyright__ = '(C) 2010-2012 by profitbricks.com'
__contact__ = 'frank.brehm@profitbricks.com'
<<<<<<< HEAD
__version__ = '0.1.2-2'
=======
__version__ = '0.1.2-3'
>>>>>>> 1d2db96b
__license__ = 'GPL3'

# vim: fileencoding=utf-8 filetype=python ts=4<|MERGE_RESOLUTION|>--- conflicted
+++ resolved
@@ -10,11 +10,7 @@
 __author__ = 'Frank Brehm <frank.brehm@profitbricks.com>'
 __copyright__ = '(C) 2010-2012 by profitbricks.com'
 __contact__ = 'frank.brehm@profitbricks.com'
-<<<<<<< HEAD
-__version__ = '0.1.2-2'
-=======
-__version__ = '0.1.2-3'
->>>>>>> 1d2db96b
+__version__ = '0.1.2-4'
 __license__ = 'GPL3'
 
 # vim: fileencoding=utf-8 filetype=python ts=4