--- conflicted
+++ resolved
@@ -34,11 +34,7 @@
 
 from pb_base.translate import translator
 
-<<<<<<< HEAD
 __version__ = '0.6.4'
-=======
-__version__ = '0.6.3'
->>>>>>> 2d064820
 
 log = logging.getLogger(__name__)
 
